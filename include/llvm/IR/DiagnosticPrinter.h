--- conflicted
+++ resolved
@@ -55,12 +55,8 @@
 
   // Other types.
   virtual DiagnosticPrinter &operator<<(const SMDiagnostic &Diag) = 0;
-<<<<<<< HEAD
-  virtual DiagnosticPrinter &operator<<(std::ios_base &(*iomanip)(std::ios_base&)) = 0; // HLSL Change
-=======
   virtual DiagnosticPrinter &
   operator<<(std::ios_base &(*iomanip)(std::ios_base &)) = 0; // HLSL Change
->>>>>>> 7ad425a4
 };
 
 /// \brief Basic diagnostic printer that uses an underlying raw_ostream.
@@ -94,12 +90,8 @@
 
   // Other types.
   DiagnosticPrinter &operator<<(const SMDiagnostic &Diag) override;
-<<<<<<< HEAD
-  DiagnosticPrinter &operator<<(std::ios_base &(*iomanip)(std::ios_base&)) override; // HLSL Change
-=======
   DiagnosticPrinter &operator<<(
       std::ios_base &(*iomanip)(std::ios_base &)) override; // HLSL Change
->>>>>>> 7ad425a4
 };
 } // End namespace llvm
 
