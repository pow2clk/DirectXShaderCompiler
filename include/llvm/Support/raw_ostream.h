--- conflicted
+++ resolved
@@ -62,12 +62,8 @@
   /// this buffer.
   char *OutBufStart, *OutBufEnd, *OutBufCur;
 
-<<<<<<< HEAD
-  /// base in which numbers will be written. default is 10. 8 and 16 are also possible
-=======
   /// The base in which numbers will be written. default is 10. 8 and 16 are
   /// also possible.
->>>>>>> 7ad425a4
   int writeBase;  // HLSL Change
 
   enum BufferKind {
@@ -242,14 +238,9 @@
   
   // Formatted output, see the formatHex() function in Support/Format.h.
   raw_ostream &operator<<(const FormattedNumber &);
-<<<<<<< HEAD
-  
-  raw_ostream &operator<<(std::ios_base &(*iomanip)(std::ios_base&));  // HLSL Change
-=======
 
   raw_ostream &
   operator<<(std::ios_base &(*iomanip)(std::ios_base &)); // HLSL Change
->>>>>>> 7ad425a4
 
   /// indent - Insert 'NumSpaces' spaces.
   raw_ostream &indent(unsigned NumSpaces);
