--- conflicted
+++ resolved
@@ -120,7 +120,6 @@
   TEST_METHOD(MinPrecisionBitCast)
   TEST_METHOD(StructBitCast)
   TEST_METHOD(MultiDimArray)
-<<<<<<< HEAD
 
   TEST_METHOD(ClipCullMaxComponents)
   TEST_METHOD(ClipCullMaxRows)
@@ -143,8 +142,6 @@
   TEST_METHOD(SemPackOverlap)
   TEST_METHOD(SemPackOverlap2)
   TEST_METHOD(SemMultiDepth)
-=======
->>>>>>> 07845c06
 
   TEST_METHOD(WhenInstrDisallowedThenFail);
   TEST_METHOD(WhenDepthNotFloatThenFail);
@@ -968,19 +965,11 @@
 }
 
 TEST_F(ValidationTest, MultiDimArray) {
-<<<<<<< HEAD
-  RewriteAssemblyCheckMsg(L"..\\CodeGenHLSL\\staticGlobals.hlsl", "ps_6_0",
-                          "%1 = alloca [4 x float]",
-                          "%1 = alloca [4 x float]\n"
-                          "  %md = alloca [2 x [4 x float]]",
-                          "Array Type only allow one dimension");
-=======
   RewriteAssemblyCheckMsg(L"..\\CodeGenHLSL\\staticGlobals.hlsl", "ps_5_0",
                           "%1 = alloca [4 x float]",
                           "%1 = alloca [4 x float]\n"
                           "  %md = alloca [2 x [4 x float]]",
                           "Only one dimension allowed for array type");
->>>>>>> 07845c06
 }
 
 TEST_F(ValidationTest, WhenWaveAffectsGradientThenFail) {
