add_custom_target(ClangUnitTests)
set_target_properties(ClangUnitTests PROPERTIES FOLDER "Clang tests")

# add_clang_unittest(test_dirname file1.cpp file2.cpp)
#
# Will compile the list of files together and link against the clang
# Produces a binary named 'basename(test_dirname)'.
function(add_clang_unittest test_dirname)
  add_unittest(ClangUnitTests ${test_dirname} ${ARGN})
endfunction()

if ( CLANG_INCLUDE_TESTS ) # HLSL Change

add_subdirectory(Basic)
add_subdirectory(Lex)
add_subdirectory(Driver)
if(CLANG_ENABLE_STATIC_ANALYZER)
  add_subdirectory(StaticAnalyzer)
  add_subdirectory(Frontend)
endif()
add_subdirectory(ASTMatchers)
add_subdirectory(AST)
add_subdirectory(Tooling)
add_subdirectory(Format)
add_subdirectory(Rewrite)
add_subdirectory(Sema)
add_subdirectory(CodeGen)
# FIXME: libclang unit tests are disabled on Windows due
# to failures, mostly in libclang.VirtualFileOverlay_*.
if(NOT WIN32)
  add_subdirectory(libclang)
endif()

endif (CLANG_INCLUDE_TESTS) # HLSL Change

# HLSL Change Starts

if (HLSL_INCLUDE_TESTS) 
  if (WIN32) # These tests require MS specific TAEF and DIA SDK
    add_subdirectory(HLSL)
    add_subdirectory(HLSLHost)
    add_subdirectory(dxc_batch)
  endif (WIN32)
<<<<<<< HEAD
  add_subdirectory(dxc_batch)
  add_subdirectory(DxrFallback)
=======
>>>>>>> d43410e0
endif (HLSL_INCLUDE_TESTS)

# HLSL Change Ends


# SPIRV Change Starts

if (SPIRV_BUILD_TESTS)
  add_subdirectory(SPIRV)
endif (SPIRV_BUILD_TESTS)

# SPIRV Change Ends<|MERGE_RESOLUTION|>--- conflicted
+++ resolved
@@ -40,12 +40,8 @@
     add_subdirectory(HLSL)
     add_subdirectory(HLSLHost)
     add_subdirectory(dxc_batch)
+    add_subdirectory(DxrFallback)
   endif (WIN32)
-<<<<<<< HEAD
-  add_subdirectory(dxc_batch)
-  add_subdirectory(DxrFallback)
-=======
->>>>>>> d43410e0
 endif (HLSL_INCLUDE_TESTS)
 
 # HLSL Change Ends
