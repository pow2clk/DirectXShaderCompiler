--- conflicted
+++ resolved
@@ -118,10 +118,6 @@
   }
   // HLSL Change Ends
 
-<<<<<<< HEAD
-
-=======
->>>>>>> 7ad425a4
   // Zero is a special case.
   if (N == 0)
     return *this << '0';
@@ -138,11 +134,7 @@
 }
 
 raw_ostream &raw_ostream::operator<<(long N) {
-<<<<<<< HEAD
-  if (N <  0 && writeBase == 10) {
-=======
   if (N < 0 && writeBase == 10) {
->>>>>>> 7ad425a4
     *this << '-';
     // Avoid undefined behavior on LONG_MIN with a cast.
     N = -(unsigned long)N;
@@ -156,10 +148,6 @@
   if (N == static_cast<unsigned long>(N))
     return this->operator<<(static_cast<unsigned long>(N));
 
-<<<<<<< HEAD
-
-=======
->>>>>>> 7ad425a4
   // HLSL Change Starts - Handle non-base10 printing
   if (writeBase != 10) {
     *this << '0';
@@ -513,22 +501,6 @@
 }
 // HLSL Change Ends
 
-// HLSL Change Starts - Add handling of numerical base IO manipulators.
-raw_ostream &raw_ostream::operator<<(std::ios_base &(*iomanip)(std::ios_base&))
-{
-  if (iomanip == std::hex)
-    writeBase = 16;
-  else if (iomanip == std::oct)
-    writeBase = 8;
-  else
-    writeBase = 10;
-
-  return *this;
-
-}
-// HLSL Change Ends
-
-
 /// indent - Insert 'NumSpaces' spaces.
 raw_ostream &raw_ostream::indent(unsigned NumSpaces) {
   static const char Spaces[] = "                                "
