--- conflicted
+++ resolved
@@ -3657,26 +3657,15 @@
                              DxilTypeSystem &typeSys, bool bStructElt);
 
   PointerStatus(unsigned size)
-<<<<<<< HEAD
-      : storedType(StoredType::NotStored), loadedType(NotLoaded), StoredOnceValue(nullptr),
-=======
       : storedType(StoredType::NotStored), loadedType(LoadedType::NotLoaded), StoredOnceValue(nullptr),
->>>>>>> 7ad425a4
         StoringMemcpy(nullptr), LoadingMemcpy(nullptr),
         AccessingFunction(nullptr), HasMultipleAccessingFunctions(false),
         Size(size) {}
   void MarkAsStored() {
-<<<<<<< HEAD
-    storedType = StoredType::Stored;
-    StoredOnceValue = nullptr;
-  }
-  void MarkAsLoaded() { loadedType = LoadedType::Loaded; }
-=======
     storedType = PointerStatus::StoredType::Stored;
     StoredOnceValue = nullptr;
   }
   void MarkAsLoaded() { loadedType = PointerStatus::LoadedType::Loaded; }
->>>>>>> 7ad425a4
 };
 
 void PointerStatus::analyzePointer(const Value *V, PointerStatus &PS,
@@ -3707,13 +3696,8 @@
         }
         if (MC->getRawDest() == V) {
           if (bFullCopy &&
-<<<<<<< HEAD
-              PS.storedType == StoredType::NotStored) {
-            PS.storedType = StoredType::MemcopyDestOnce;
-=======
               PS.storedType == PointerStatus::StoredType::NotStored) {
             PS.storedType = PointerStatus::StoredType::MemcopyDestOnce;
->>>>>>> 7ad425a4
             PS.StoringMemcpy = MI;
           } else {
             PS.MarkAsStored();
@@ -3721,13 +3705,8 @@
           }
         } else if (MC->getRawSource() == V) {
           if (bFullCopy &&
-<<<<<<< HEAD
-              PS.loadedType == LoadedType::NotLoaded) {
-            PS.loadedType = LoadedType::MemcopySrcOnce;
-=======
               PS.loadedType == PointerStatus::LoadedType::NotLoaded) {
             PS.loadedType = PointerStatus::LoadedType::MemcopySrcOnce;
->>>>>>> 7ad425a4
             PS.LoadingMemcpy = MI;
           } else {
             PS.MarkAsLoaded();
@@ -3753,13 +3732,8 @@
     } else if (const StoreInst *SI = dyn_cast<StoreInst>(U)) {
       Value *V = SI->getOperand(0);
 
-<<<<<<< HEAD
-      if (PS.storedType == StoredType::NotStored) {
-        PS.storedType = StoredType::StoredOnce;
-=======
       if (PS.storedType == PointerStatus::StoredType::NotStored) {
         PS.storedType = PointerStatus::StoredType::StoredOnce;
->>>>>>> 7ad425a4
         PS.StoredOnceValue = V;
       } else {
         PS.MarkAsStored();
